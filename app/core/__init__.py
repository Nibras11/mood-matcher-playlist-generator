<<<<<<< HEAD
"""Core functionality for mood analysis and track processing"""

from .mood import MoodParser, MoodProfile
from .fetcher import SpotifyDatasetFetcher, Track
from .rank import PlaylistRanker, RankedTrack

__all__ = [
    "MoodParser",
    "MoodProfile",
    "SpotifyDatasetFetcher",
    "Track",
    "PlaylistRanker",
    "RankedTrack"
]
=======
"""Core functionality for mood analysis and track processing"""

from .mood import MoodParser, MoodProfile
from .fetcher import SpotifyDatasetFetcher, Track
from .rank import PlaylistRanker, RankedTrack

__all__ = [
    "MoodParser",
    "MoodProfile",
    "SpotifyDatasetFetcher",
    "Track",
    "PlaylistRanker",
    "RankedTrack"
]

>>>>>>> 3565e417
<|MERGE_RESOLUTION|>--- conflicted
+++ resolved
@@ -1,4 +1,4 @@
-<<<<<<< HEAD
+
 """Core functionality for mood analysis and track processing"""
 
 from .mood import MoodParser, MoodProfile
@@ -12,21 +12,4 @@
     "Track",
     "PlaylistRanker",
     "RankedTrack"
-]
-=======
-"""Core functionality for mood analysis and track processing"""
-
-from .mood import MoodParser, MoodProfile
-from .fetcher import SpotifyDatasetFetcher, Track
-from .rank import PlaylistRanker, RankedTrack
-
-__all__ = [
-    "MoodParser",
-    "MoodProfile",
-    "SpotifyDatasetFetcher",
-    "Track",
-    "PlaylistRanker",
-    "RankedTrack"
-]
-
->>>>>>> 3565e417
+]