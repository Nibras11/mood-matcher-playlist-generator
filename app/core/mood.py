"""Mood parsing and analysis for playlist matching"""

import re
from dataclasses import dataclass
from typing import Dict, List, Set


@dataclass
class MoodProfile:
    """Parsed mood profile with extracted attributes"""
    energy: str  # low, medium, high
    valence: str  # negative, neutral, positive
    tempo: str  # slow, medium, fast
    genres: List[str]
    keywords: List[str]
    raw_text: str


class MoodParser:
    """Parse mood text into structured attributes"""

    # Energy level keywords
    ENERGY_MAP = {
        "high": ["energetic", "pumped", "excited", "hyper", "intense", "powerful", "upbeat"],
        "medium": ["moderate", "balanced", "steady", "calm", "relaxed"],
        "low": ["tired", "sleepy", "mellow", "peaceful", "quiet", "soft", "gentle"]
    }

    # Emotional valence keywords
    VALENCE_MAP = {
        "positive": ["happy", "joyful", "cheerful", "uplifting", "bright", "optimistic", "fun"],
        "negative": ["sad", "depressed", "melancholy", "dark", "gloomy", "angry", "frustrated"],
        "neutral": ["contemplative", "thoughtful", "reflective", "nostalgic", "bittersweet"]
    }

    # Tempo keywords
    TEMPO_MAP = {
        "fast": ["fast", "quick", "rapid", "danceable", "upbeat", "energetic"],
        "medium": ["moderate", "steady", "walking", "medium"],
        "slow": ["slow", "ballad", "chill", "ambient", "peaceful", "relaxed"]
    }

    # Common genre keywords
    GENRE_KEYWORDS = {
        "rock", "pop", "hip-hop", "rap", "jazz", "classical", "electronic",
        "country", "folk", "blues", "reggae", "metal", "punk", "indie",
        "alternative", "r&b", "soul", "funk", "disco", "house", "techno"
    }

    def parse(self, mood_text: str) -> MoodProfile:
        """Parse mood text into structured profile"""
        if not mood_text or not mood_text.strip():
            return MoodProfile(
                energy="medium",
                valence="neutral",
                tempo="medium",
                genres=[],
                keywords=[],
                raw_text=""
            )

        text_lower = mood_text.lower()
        words = self._extract_words(text_lower)

        return MoodProfile(
            energy=self._detect_energy(words),
            valence=self._detect_valence(words),
            tempo=self._detect_tempo(words),
            genres=self._detect_genres(words),
            keywords=list(words),
            raw_text=mood_text.strip()
        )

    def _extract_words(self, text: str) -> Set[str]:
        """Extract meaningful words from text"""
<<<<<<< HEAD
        words = re.findall(r'\b[a-z]+\b', text)
        stop_words = {
            "i", "me", "my", "myself", "we", "our", "ours", "ourselves",
            "you", "your", "yours", "yourself", "yourselves", "he", "him",
            "his", "himself", "she", "her", "hers", "herself", "it", "its",
            "itself", "they", "them", "their", "theirs", "themselves", "what",
            "which", "who", "whom", "this", "that", "these", "those", "am",
            "is", "are", "was", "were", "be", "been", "being", "have", "has",
            "had", "having", "do", "does", "did", "doing", "a", "an", "the",
            "and", "but", "if", "or", "because", "as", "until", "while", "of",
            "at", "by", "for", "with", "through", "during", "before", "after",
            "above", "below", "up", "down", "in", "out", "on", "off", "over",
            "under", "again", "further", "then", "once", "want", "like", "feel", "feeling"
=======
        # Remove punctuation and split
        words = re.findall(r'\b[a-z]+\b', text)
        # Filter out common stop words
        stop_words = {
            "i", "me", "my", "myself", "we", "our", "ours", "ourselves", "you", "your",
            "yours", "yourself", "yourselves", "he", "him", "his", "himself", "she",
            "her", "hers", "herself", "it", "its", "itself", "they", "them", "their",
            "theirs", "themselves", "what", "which", "who", "whom", "this", "that",
            "these", "those", "am", "is", "are", "was", "were", "be", "been", "being",
            "have", "has", "had", "having", "do", "does", "did", "doing", "a", "an",
            "the", "and", "but", "if", "or", "because", "as", "until", "while", "of",
            "at", "by", "for", "with", "through", "during", "before", "after", "above",
            "below", "up", "down", "in", "out", "on", "off", "over", "under", "again",
            "further", "then", "once", "want", "like", "feel", "feeling"
>>>>>>> 3565e417
        }
        return {word for word in words if len(word) > 2 and word not in stop_words}

    def _detect_energy(self, words: Set[str]) -> str:
<<<<<<< HEAD
        return self._find_best_match(words, self.ENERGY_MAP, default="medium")

    def _detect_valence(self, words: Set[str]) -> str:
        return self._find_best_match(words, self.VALENCE_MAP, default="neutral")

    def _detect_tempo(self, words: Set[str]) -> str:
        return self._find_best_match(words, self.TEMPO_MAP, default="medium")

    def _detect_genres(self, words: Set[str]) -> List[str]:
        return list(words.intersection(self.GENRE_KEYWORDS))

    def _find_best_match(self, words: Set[str], keyword_map: Dict[str, List[str]], default: str) -> str:
        scores = {category: len(words.intersection(set(keywords))) for category, keywords in keyword_map.items()}
        if not any(scores.values()):
            return default
=======
        """Detect energy level from words"""
        return self._find_best_match(words, self.ENERGY_MAP, default="medium")

    def _detect_valence(self, words: Set[str]) -> str:
        """Detect emotional valence from words"""
        return self._find_best_match(words, self.VALENCE_MAP, default="neutral")

    def _detect_tempo(self, words: Set[str]) -> str:
        """Detect tempo preference from words"""
        return self._find_best_match(words, self.TEMPO_MAP, default="medium")

    def _detect_genres(self, words: Set[str]) -> List[str]:
        """Detect mentioned genres"""
        return list(words.intersection(self.GENRE_KEYWORDS))

    def _find_best_match(self, words: Set[str], keyword_map: Dict[str, List[str]],
                         default: str) -> str:
        """Find best matching category based on keyword overlap"""
        scores = {}
        for category, keywords in keyword_map.items():
            scores[category] = len(words.intersection(set(keywords)))

        if not any(scores.values()):
            return default

>>>>>>> 3565e417
        return max(scores, key=scores.get)<|MERGE_RESOLUTION|>--- conflicted
+++ resolved
@@ -2,152 +2,64 @@
 
 import re
 from dataclasses import dataclass
-from typing import Dict, List, Set
+from typing import List, Set
 
 
 @dataclass
 class MoodProfile:
-    """Parsed mood profile with extracted attributes"""
-    energy: str  # low, medium, high
-    valence: str  # negative, neutral, positive
-    tempo: str  # slow, medium, fast
+    energy: str      # low / medium / high
+    valence: str     # negative / neutral / positive
+    tempo: str       # slow / medium / fast
     genres: List[str]
     keywords: List[str]
     raw_text: str
 
 
 class MoodParser:
-    """Parse mood text into structured attributes"""
+    """Parse user mood text into structured attributes"""
 
-    # Energy level keywords
     ENERGY_MAP = {
-        "high": ["energetic", "pumped", "excited", "hyper", "intense", "powerful", "upbeat"],
-        "medium": ["moderate", "balanced", "steady", "calm", "relaxed"],
-        "low": ["tired", "sleepy", "mellow", "peaceful", "quiet", "soft", "gentle"]
+        "high": ["energetic", "excited", "upbeat", "powerful"],
+        "medium": ["calm", "balanced", "relaxed"],
+        "low": ["tired", "sleepy", "chill", "mellow"]
     }
 
-    # Emotional valence keywords
     VALENCE_MAP = {
-        "positive": ["happy", "joyful", "cheerful", "uplifting", "bright", "optimistic", "fun"],
-        "negative": ["sad", "depressed", "melancholy", "dark", "gloomy", "angry", "frustrated"],
-        "neutral": ["contemplative", "thoughtful", "reflective", "nostalgic", "bittersweet"]
+        "positive": ["happy", "joyful", "bright", "uplifting"],
+        "negative": ["sad", "dark", "gloomy", "angry"],
+        "neutral": ["nostalgic", "bittersweet", "reflective"]
     }
 
-    # Tempo keywords
     TEMPO_MAP = {
-        "fast": ["fast", "quick", "rapid", "danceable", "upbeat", "energetic"],
-        "medium": ["moderate", "steady", "walking", "medium"],
-        "slow": ["slow", "ballad", "chill", "ambient", "peaceful", "relaxed"]
+        "fast": ["fast", "quick", "danceable"],
+        "medium": ["steady", "moderate"],
+        "slow": ["slow", "ballad", "peaceful"]
     }
 
-    # Common genre keywords
     GENRE_KEYWORDS = {
-        "rock", "pop", "hip-hop", "rap", "jazz", "classical", "electronic",
-        "country", "folk", "blues", "reggae", "metal", "punk", "indie",
-        "alternative", "r&b", "soul", "funk", "disco", "house", "techno"
+        "rock", "pop", "hip-hop", "rap", "jazz", "classical",
+        "electronic", "country", "folk", "blues", "reggae",
+        "metal", "punk", "indie", "r&b", "soul"
     }
 
     def parse(self, mood_text: str) -> MoodProfile:
-        """Parse mood text into structured profile"""
-        if not mood_text or not mood_text.strip():
-            return MoodProfile(
-                energy="medium",
-                valence="neutral",
-                tempo="medium",
-                genres=[],
-                keywords=[],
-                raw_text=""
-            )
+        if not mood_text.strip():
+            return MoodProfile("medium", "neutral", "medium", [], [], "")
 
-        text_lower = mood_text.lower()
-        words = self._extract_words(text_lower)
+        text = mood_text.lower()
+        words = set(re.findall(r"\b[a-z]+\b", text))
 
         return MoodProfile(
-            energy=self._detect_energy(words),
-            valence=self._detect_valence(words),
-            tempo=self._detect_tempo(words),
-            genres=self._detect_genres(words),
+            energy=self._detect(words, self.ENERGY_MAP, "medium"),
+            valence=self._detect(words, self.VALENCE_MAP, "neutral"),
+            tempo=self._detect(words, self.TEMPO_MAP, "medium"),
+            genres=[g for g in words if g in self.GENRE_KEYWORDS],
             keywords=list(words),
             raw_text=mood_text.strip()
         )
 
-    def _extract_words(self, text: str) -> Set[str]:
-        """Extract meaningful words from text"""
-<<<<<<< HEAD
-        words = re.findall(r'\b[a-z]+\b', text)
-        stop_words = {
-            "i", "me", "my", "myself", "we", "our", "ours", "ourselves",
-            "you", "your", "yours", "yourself", "yourselves", "he", "him",
-            "his", "himself", "she", "her", "hers", "herself", "it", "its",
-            "itself", "they", "them", "their", "theirs", "themselves", "what",
-            "which", "who", "whom", "this", "that", "these", "those", "am",
-            "is", "are", "was", "were", "be", "been", "being", "have", "has",
-            "had", "having", "do", "does", "did", "doing", "a", "an", "the",
-            "and", "but", "if", "or", "because", "as", "until", "while", "of",
-            "at", "by", "for", "with", "through", "during", "before", "after",
-            "above", "below", "up", "down", "in", "out", "on", "off", "over",
-            "under", "again", "further", "then", "once", "want", "like", "feel", "feeling"
-=======
-        # Remove punctuation and split
-        words = re.findall(r'\b[a-z]+\b', text)
-        # Filter out common stop words
-        stop_words = {
-            "i", "me", "my", "myself", "we", "our", "ours", "ourselves", "you", "your",
-            "yours", "yourself", "yourselves", "he", "him", "his", "himself", "she",
-            "her", "hers", "herself", "it", "its", "itself", "they", "them", "their",
-            "theirs", "themselves", "what", "which", "who", "whom", "this", "that",
-            "these", "those", "am", "is", "are", "was", "were", "be", "been", "being",
-            "have", "has", "had", "having", "do", "does", "did", "doing", "a", "an",
-            "the", "and", "but", "if", "or", "because", "as", "until", "while", "of",
-            "at", "by", "for", "with", "through", "during", "before", "after", "above",
-            "below", "up", "down", "in", "out", "on", "off", "over", "under", "again",
-            "further", "then", "once", "want", "like", "feel", "feeling"
->>>>>>> 3565e417
-        }
-        return {word for word in words if len(word) > 2 and word not in stop_words}
-
-    def _detect_energy(self, words: Set[str]) -> str:
-<<<<<<< HEAD
-        return self._find_best_match(words, self.ENERGY_MAP, default="medium")
-
-    def _detect_valence(self, words: Set[str]) -> str:
-        return self._find_best_match(words, self.VALENCE_MAP, default="neutral")
-
-    def _detect_tempo(self, words: Set[str]) -> str:
-        return self._find_best_match(words, self.TEMPO_MAP, default="medium")
-
-    def _detect_genres(self, words: Set[str]) -> List[str]:
-        return list(words.intersection(self.GENRE_KEYWORDS))
-
-    def _find_best_match(self, words: Set[str], keyword_map: Dict[str, List[str]], default: str) -> str:
-        scores = {category: len(words.intersection(set(keywords))) for category, keywords in keyword_map.items()}
-        if not any(scores.values()):
-            return default
-=======
-        """Detect energy level from words"""
-        return self._find_best_match(words, self.ENERGY_MAP, default="medium")
-
-    def _detect_valence(self, words: Set[str]) -> str:
-        """Detect emotional valence from words"""
-        return self._find_best_match(words, self.VALENCE_MAP, default="neutral")
-
-    def _detect_tempo(self, words: Set[str]) -> str:
-        """Detect tempo preference from words"""
-        return self._find_best_match(words, self.TEMPO_MAP, default="medium")
-
-    def _detect_genres(self, words: Set[str]) -> List[str]:
-        """Detect mentioned genres"""
-        return list(words.intersection(self.GENRE_KEYWORDS))
-
-    def _find_best_match(self, words: Set[str], keyword_map: Dict[str, List[str]],
-                         default: str) -> str:
-        """Find best matching category based on keyword overlap"""
-        scores = {}
-        for category, keywords in keyword_map.items():
-            scores[category] = len(words.intersection(set(keywords)))
-
-        if not any(scores.values()):
-            return default
-
->>>>>>> 3565e417
-        return max(scores, key=scores.get)+    def _detect(self, words: Set[str], mapping, default: str) -> str:
+        for k, kws in mapping.items():
+            if any(w in words for w in kws):
+                return k
+        return default